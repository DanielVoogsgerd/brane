--- conflicted
+++ resolved
@@ -15,13 +15,10 @@
 - `brane-prx` being able to proxy traffic through a SOCKS5 proxy.
   - To do this, the `proxy`-field in `node.yml` has a different syntax to select the target protocol [**breaking change**].
   - `branectl` has also been updated to reflect this.
-<<<<<<< HEAD
 - Windows support for `make.py`.
 - Windows support for the `brane` CLI.
-=======
 - The `--local-aux` option to `branectl` such that it becomes easier to use pre-downloaded auxillary images.
 - Docker Buildx cache mounts (`--mount=type=cache`) to the compilation step, which should massively increase speed of repeated release builds.
->>>>>>> 55d817c4
 
 ### Changed
 - Protobuf descriptions to be in pure Rust instead of `.proto` files. This should allow use to re-use Rust structs in a more ergonimic style, as well as get rid of the very annoying `protoc` dependency.
@@ -33,12 +30,9 @@
 - `make.py` to move the download capabilities to `branectl`, allowing for a friendlier (and easier) interface.
 - `aux-xenon` to be an image in the Brane release tar (central node).
 - The general layout of `node.yml` to be more sensible (it focusses on services rather than names, ports, etc) [**breaking change**]
-<<<<<<< HEAD
 - The `socksx` dependency to use [our own fork](https://github.com/epi-project/socksx) instead of [Onno's repository](https://github.com/onnovalkering/socksx) to achieve Windows compatibility for the `brane` CLI (see above).
-=======
 - `main.py`'s output directory for `aux-xenon` now respects the build mode (i.e., release or `--dev`).
 - The `-m`/`--mode` option in `branectl` to `--image-dir`, for a more sensible mode.
->>>>>>> 55d817c4
 
 ### Fixed
 - The previous version not making it through the tests.
